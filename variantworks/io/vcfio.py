--- conflicted
+++ resolved
@@ -163,16 +163,8 @@
             labels : List to store parsed variant records.
             is_fp : Boolean to indicate if file is for false positive variants.
         """
-<<<<<<< HEAD
         vcf_reader = self._get_file_reader(vcf_file_path=vcf_file)
-        if len(vcf_reader.samples) != 1:
-=======
-
-        assert(
-            vcf_file[-3:] == ".gz"), "VCF file needs to be compressed and indexed"  # Check for compressed file
-        vcf_reader = vcf.Reader(filename=vcf_file)
         if not is_fp and len(vcf_reader.samples) != 1:
->>>>>>> d41caa1b
             raise RuntimeError(
                 "Can not parse: {}. VariantWorks currently only supports single sample VCF files".format(vcf_file))
         for record in vcf_reader:
