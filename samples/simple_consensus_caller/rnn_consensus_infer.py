--- conflicted
+++ resolved
@@ -79,11 +79,10 @@
     # Calculate begin and end boundaries for same read id windows.
     read_boundaries = np.cumsum(read_group_lengths)
 
-<<<<<<< HEAD
     # Convert boundaries into intervals.
     read_intervals = [(read_boundaries[idx], read_boundaries[idx + 1]) for idx in range(len(read_boundaries)-1)]
 
-    with fastxio.FastqWriter(output_path=args.out_file, mode='w+') as fastq_file:
+    with fastxio.FastxWriter(output_path=args.out_file, mode='w+') as fastq_file:
         for begin, end in read_intervals:
             read_id = read_ids[begin].decode("utf-8")
 
@@ -97,11 +96,6 @@
 
             # Write out FASTQ sequence.
             fastq_file.write_output(read_id, nucleotides_sequence, nucleotides_certainty)
-=======
-    # Write out FASTQ sequence.
-    with fastxio.FastxWriter(output_path=args.out_file, mode='w') as fastq_file:
-        fastq_file.write_output("dl_consensus", nucleotides_sequence, nucleotides_certainty)
->>>>>>> 2a7eecab
 
 
 def build_parser():
