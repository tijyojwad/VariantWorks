--- conflicted
+++ resolved
@@ -15,11 +15,7 @@
 softwares. Please make sure you have them available in your environment in the
 `$PATH` variable before continuing with this sample.
 
-<<<<<<< HEAD
-1. `minimap2` >= 2.17 # 2.15 casues error non-zero exit status
-=======
 1. `minimap2` >= 2.17
->>>>>>> 20d64548
 2. `samtools` >= 1.10
 
 ## Data Generation
